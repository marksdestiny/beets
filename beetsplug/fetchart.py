# This file is part of beets.
# Copyright 2016, Adrian Sampson.
#
# Permission is hereby granted, free of charge, to any person obtaining
# a copy of this software and associated documentation files (the
# "Software"), to deal in the Software without restriction, including
# without limitation the rights to use, copy, modify, merge, publish,
# distribute, sublicense, and/or sell copies of the Software, and to
# permit persons to whom the Software is furnished to do so, subject to
# the following conditions:
#
# The above copyright notice and this permission notice shall be
# included in all copies or substantial portions of the Software.

"""Fetches album art.
"""

import os
import re
from collections import OrderedDict
from contextlib import closing
from tempfile import NamedTemporaryFile

import confuse
import requests
from beets import config, importer, plugins, ui, util
from beets.util import bytestring_path, py3_path, sorted_walk, syspath
from beets.util.artresizer import ArtResizer
from mediafile import image_mime_type

try:
    from bs4 import BeautifulSoup
    HAS_BEAUTIFUL_SOUP = True
except ImportError:
    HAS_BEAUTIFUL_SOUP = False


CONTENT_TYPES = {
    'image/jpeg': [b'jpg', b'jpeg'],
    'image/png': [b'png']
}
IMAGE_EXTENSIONS = [ext for exts in CONTENT_TYPES.values() for ext in exts]


class Candidate:
    """Holds information about a matching artwork, deals with validation of
    dimension restrictions and resizing.
    """
    CANDIDATE_BAD = 0
    CANDIDATE_EXACT = 1
    CANDIDATE_DOWNSCALE = 2
    CANDIDATE_DOWNSIZE = 3
    CANDIDATE_DEINTERLACE = 4
    CANDIDATE_REFORMAT = 5

    MATCH_EXACT = 0
    MATCH_FALLBACK = 1

    def __init__(self, log, path=None, url=None, source='',
                 match=None, size=None):
        self._log = log
        self.path = path
        self.url = url
        self.source = source
        self.check = None
        self.match = match
        self.size = size

    def _validate(self, plugin):
        """Determine whether the candidate artwork is valid based on
        its dimensions (width and ratio).

        Return `CANDIDATE_BAD` if the file is unusable.
        Return `CANDIDATE_EXACT` if the file is usable as-is.
        Return `CANDIDATE_DOWNSCALE` if the file must be rescaled.
        Return `CANDIDATE_DOWNSIZE` if the file must be resized, and possibly
            also rescaled.
        Return `CANDIDATE_DEINTERLACE` if the file must be deinterlaced.
        Return `CANDIDATE_REFORMAT` if the file has to be converted.
        """
        if not self.path:
            return self.CANDIDATE_BAD

        if (not (plugin.enforce_ratio or plugin.minwidth or plugin.maxwidth
                 or plugin.max_filesize or plugin.deinterlace
                 or plugin.cover_format)):
            return self.CANDIDATE_EXACT

        # get_size returns None if no local imaging backend is available
        if not self.size:
            self.size = ArtResizer.shared.get_size(self.path)
        self._log.debug('image size: {}', self.size)

        if not self.size:
            self._log.warning('Could not get size of image (please see '
                              'documentation for dependencies). '
                              'The configuration options `minwidth`, '
                              '`enforce_ratio` and `max_filesize` '
                              'may be violated.')
            return self.CANDIDATE_EXACT

        short_edge = min(self.size)
        long_edge = max(self.size)

        # Check minimum dimension.
        if plugin.minwidth and self.size[0] < plugin.minwidth:
            self._log.debug('image too small ({} < {})',
                            self.size[0], plugin.minwidth)
            return self.CANDIDATE_BAD

        # Check aspect ratio.
        edge_diff = long_edge - short_edge
        if plugin.enforce_ratio:
            if plugin.margin_px:
                if edge_diff > plugin.margin_px:
                    self._log.debug('image is not close enough to being '
                                    'square, ({} - {} > {})',
                                    long_edge, short_edge, plugin.margin_px)
                    return self.CANDIDATE_BAD
            elif plugin.margin_percent:
                margin_px = plugin.margin_percent * long_edge
                if edge_diff > margin_px:
                    self._log.debug('image is not close enough to being '
                                    'square, ({} - {} > {})',
                                    long_edge, short_edge, margin_px)
                    return self.CANDIDATE_BAD
            elif edge_diff:
                # also reached for margin_px == 0 and margin_percent == 0.0
                self._log.debug('image is not square ({} != {})',
                                self.size[0], self.size[1])
                return self.CANDIDATE_BAD

        # Check maximum dimension.
        downscale = False
        if plugin.maxwidth and self.size[0] > plugin.maxwidth:
            self._log.debug('image needs rescaling ({} > {})',
                            self.size[0], plugin.maxwidth)
            downscale = True

        # Check filesize.
        downsize = False
        if plugin.max_filesize:
            filesize = os.stat(syspath(self.path)).st_size
            if filesize > plugin.max_filesize:
                self._log.debug('image needs resizing ({}B > {}B)',
                                filesize, plugin.max_filesize)
                downsize = True

        # Check image format
        reformat = False
        if plugin.cover_format:
            fmt = ArtResizer.shared.get_format(self.path)
            reformat = fmt != plugin.cover_format
            if reformat:
                self._log.debug('image needs reformatting: {} -> {}',
                                fmt, plugin.cover_format)

        if downscale:
            return self.CANDIDATE_DOWNSCALE
        elif downsize:
            return self.CANDIDATE_DOWNSIZE
        elif plugin.deinterlace:
            return self.CANDIDATE_DEINTERLACE
        elif reformat:
            return self.CANDIDATE_REFORMAT
        else:
            return self.CANDIDATE_EXACT

    def validate(self, plugin):
        self.check = self._validate(plugin)
        return self.check

    def resize(self, plugin):
        if self.check == self.CANDIDATE_DOWNSCALE:
            self.path = \
                ArtResizer.shared.resize(plugin.maxwidth, self.path,
                                         quality=plugin.quality,
                                         max_filesize=plugin.max_filesize)
        elif self.check == self.CANDIDATE_DOWNSIZE:
            # dimensions are correct, so maxwidth is set to maximum dimension
            self.path = \
                ArtResizer.shared.resize(max(self.size), self.path,
                                         quality=plugin.quality,
                                         max_filesize=plugin.max_filesize)
        elif self.check == self.CANDIDATE_DEINTERLACE:
            self.path = ArtResizer.shared.deinterlace(self.path)
        elif self.check == self.CANDIDATE_REFORMAT:
            self.path = ArtResizer.shared.reformat(
               self.path,
               plugin.cover_format,
               deinterlaced=plugin.deinterlace,
            )


def _logged_get(log, *args, **kwargs):
    """Like `requests.get`, but logs the effective URL to the specified
    `log` at the `DEBUG` level.

    Use the optional `message` parameter to specify what to log before
    the URL. By default, the string is "getting URL".

    Also sets the User-Agent header to indicate beets.
    """
    # Use some arguments with the `send` call but most with the
    # `Request` construction. This is a cheap, magic-filled way to
    # emulate `requests.get` or, more pertinently,
    # `requests.Session.request`.
    req_kwargs = kwargs
    send_kwargs = {}
    for arg in ('stream', 'verify', 'proxies', 'cert', 'timeout'):
        if arg in kwargs:
            send_kwargs[arg] = req_kwargs.pop(arg)

    # Our special logging message parameter.
    if 'message' in kwargs:
        message = kwargs.pop('message')
    else:
        message = 'getting URL'

    req = requests.Request('GET', *args, **req_kwargs)

    with requests.Session() as s:
        s.headers = {'User-Agent': 'beets'}
        prepped = s.prepare_request(req)
        settings = s.merge_environment_settings(
            prepped.url, {}, None, None, None
        )
        send_kwargs.update(settings)
        log.debug('{}: {}', message, prepped.url)
        return s.send(prepped, **send_kwargs)


class RequestMixin:
    """Adds a Requests wrapper to the class that uses the logger, which
    must be named `self._log`.
    """

    def request(self, *args, **kwargs):
        """Like `requests.get`, but uses the logger `self._log`.

        See also `_logged_get`.
        """
        return _logged_get(self._log, *args, **kwargs)


# ART SOURCES ################################################################

class ArtSource(RequestMixin):
    VALID_MATCHING_CRITERIA = ['default']

    def __init__(self, log, config, match_by=None):
        self._log = log
        self._config = config
        self.match_by = match_by or self.VALID_MATCHING_CRITERIA

    @staticmethod
    def add_default_config(config):
        pass

    @classmethod
    def available(cls, log, config):
        """Return whether or not all dependencies are met and the art source is
        in fact usable.
        """
        return True

    def get(self, album, plugin, paths):
        raise NotImplementedError()

    def _candidate(self, **kwargs):
        return Candidate(source=self, log=self._log, **kwargs)

    def fetch_image(self, candidate, plugin):
        raise NotImplementedError()

    def cleanup(self, candidate):
        pass


class LocalArtSource(ArtSource):
    IS_LOCAL = True
    LOC_STR = 'local'

    def fetch_image(self, candidate, plugin):
        pass


class RemoteArtSource(ArtSource):
    IS_LOCAL = False
    LOC_STR = 'remote'

    def fetch_image(self, candidate, plugin):
        """Downloads an image from a URL and checks whether it seems to
        actually be an image. If so, returns a path to the downloaded image.
        Otherwise, returns None.
        """
        if plugin.maxwidth:
            candidate.url = ArtResizer.shared.proxy_url(plugin.maxwidth,
                                                        candidate.url)
        try:
            with closing(self.request(candidate.url, stream=True,
                                      message='downloading image')) as resp:
                ct = resp.headers.get('Content-Type', None)

                # Download the image to a temporary file. As some servers
                # (notably fanart.tv) have proven to return wrong Content-Types
                # when images were uploaded with a bad file extension, do not
                # rely on it. Instead validate the type using the file magic
                # and only then determine the extension.
                data = resp.iter_content(chunk_size=1024)
                header = b''
                for chunk in data:
                    header += chunk
                    if len(header) >= 32:
                        # The imghdr module will only read 32 bytes, and our
                        # own additions in mediafile even less.
                        break
                else:
                    # server didn't return enough data, i.e. corrupt image
                    return

                real_ct = image_mime_type(header)
                if real_ct is None:
                    # detection by file magic failed, fall back to the
                    # server-supplied Content-Type
                    # Is our type detection failsafe enough to drop this?
                    real_ct = ct

                if real_ct not in CONTENT_TYPES:
                    self._log.debug('not a supported image: {}',
                                    real_ct or 'unknown content type')
                    return

                ext = b'.' + CONTENT_TYPES[real_ct][0]

                if real_ct != ct:
                    self._log.warning('Server specified {}, but returned a '
                                      '{} image. Correcting the extension '
                                      'to {}',
                                      ct, real_ct, ext)

                suffix = py3_path(ext)
                with NamedTemporaryFile(suffix=suffix, delete=False) as fh:
                    # write the first already loaded part of the image
                    fh.write(header)
                    # download the remaining part of the image
                    for chunk in data:
                        fh.write(chunk)
                self._log.debug('downloaded art to: {0}',
                                util.displayable_path(fh.name))
                candidate.path = util.bytestring_path(fh.name)
                return

        except (OSError, requests.RequestException, TypeError) as exc:
            # Handling TypeError works around a urllib3 bug:
            # https://github.com/shazow/urllib3/issues/556
            self._log.debug('error fetching art: {}', exc)
            return

    def cleanup(self, candidate):
        if candidate.path:
            try:
                util.remove(path=candidate.path)
            except util.FilesystemError as exc:
                self._log.debug('error cleaning up tmp art: {}', exc)


class CoverArtArchive(RemoteArtSource):
    NAME = "Cover Art Archive"
    VALID_MATCHING_CRITERIA = ['release', 'releasegroup']
    VALID_THUMBNAIL_SIZES = [250, 500, 1200]

    URL = 'https://coverartarchive.org/release/{mbid}'
    GROUP_URL = 'https://coverartarchive.org/release-group/{mbid}'

    def get(self, album, plugin, paths):
        """Return the Cover Art Archive and Cover Art Archive release
        group URLs using album MusicBrainz release ID and release group
        ID.
        """

        def get_image_urls(url, preferred_width=None):
            try:
                response = self.request(url)
            except requests.RequestException:
                self._log.debug('{}: error receiving response'
                                .format(self.NAME))
                return

            try:
                data = response.json()
            except ValueError:
                self._log.debug('{}: error loading response: {}'
                                .format(self.NAME, response.text))
                return

            for item in data.get('images', []):
                try:
                    if 'Front' not in item['types']:
                        continue

                    if preferred_width:
                        yield item['thumbnails'][preferred_width]
                    else:
                        yield item['image']
                except KeyError:
                    pass

        release_url = self.URL.format(mbid=album.mb_albumid)
        release_group_url = self.GROUP_URL.format(mbid=album.mb_releasegroupid)

        # Cover Art Archive API offers pre-resized thumbnails at several sizes.
        # If the maxwidth config matches one of the already available sizes
        # fetch it directly intead of fetching the full sized image and
        # resizing it.
        preferred_width = None
        if plugin.maxwidth in self.VALID_THUMBNAIL_SIZES:
            preferred_width = str(plugin.maxwidth)

        if 'release' in self.match_by and album.mb_albumid:
            for url in get_image_urls(release_url, preferred_width):
                yield self._candidate(url=url, match=Candidate.MATCH_EXACT)

        if 'releasegroup' in self.match_by and album.mb_releasegroupid:
            for url in get_image_urls(release_group_url):
                yield self._candidate(url=url, match=Candidate.MATCH_FALLBACK)


class Amazon(RemoteArtSource):
    NAME = "Amazon"
    URL = 'https://images.amazon.com/images/P/%s.%02i.LZZZZZZZ.jpg'
    INDICES = (1, 2)

    def get(self, album, plugin, paths):
        """Generate URLs using Amazon ID (ASIN) string.
        """
        if album.asin:
            for index in self.INDICES:
                yield self._candidate(url=self.URL % (album.asin, index),
                                      match=Candidate.MATCH_EXACT)


class AlbumArtOrg(RemoteArtSource):
    NAME = "AlbumArt.org scraper"
    URL = 'https://www.albumart.org/index_detail.php'
    PAT = r'href\s*=\s*"([^>"]*)"[^>]*title\s*=\s*"View larger image"'

    def get(self, album, plugin, paths):
        """Return art URL from AlbumArt.org using album ASIN.
        """
        if not album.asin:
            return
        # Get the page from albumart.org.
        try:
            resp = self.request(self.URL, params={'asin': album.asin})
            self._log.debug('scraped art URL: {0}', resp.url)
        except requests.RequestException:
            self._log.debug('error scraping art page')
            return

        # Search the page for the image URL.
        m = re.search(self.PAT, resp.text)
        if m:
            image_url = m.group(1)
            yield self._candidate(url=image_url, match=Candidate.MATCH_EXACT)
        else:
            self._log.debug('no image found on page')


class GoogleImages(RemoteArtSource):
    NAME = "Google Images"
    URL = 'https://www.googleapis.com/customsearch/v1'

    def __init__(self, *args, **kwargs):
        super().__init__(*args, **kwargs)
        self.key = self._config['google_key'].get(),
        self.cx = self._config['google_engine'].get(),

    @staticmethod
    def add_default_config(config):
        config.add({
            'google_key': None,
            'google_engine': '001442825323518660753:hrh5ch1gjzm',
        })
        config['google_key'].redact = True

    @classmethod
    def available(cls, log, config):
        has_key = bool(config['google_key'].get())
        if not has_key:
            log.debug("google: Disabling art source due to missing key")
        return has_key

    def get(self, album, plugin, paths):
        """Return art URL from google custom search engine
        given an album title and interpreter.
        """
        if not (album.albumartist and album.album):
            return
        search_string = (album.albumartist + ',' + album.album).encode('utf-8')

        try:
            response = self.request(self.URL, params={
                'key': self.key,
                'cx': self.cx,
                'q': search_string,
                'searchType': 'image'
            })
        except requests.RequestException:
            self._log.debug('google: error receiving response')
            return

        # Get results using JSON.
        try:
            data = response.json()
        except ValueError:
            self._log.debug('google: error loading response: {}'
                            .format(response.text))
            return

        if 'error' in data:
            reason = data['error']['errors'][0]['reason']
            self._log.debug('google fetchart error: {0}', reason)
            return

        if 'items' in data.keys():
            for item in data['items']:
                yield self._candidate(url=item['link'],
                                      match=Candidate.MATCH_EXACT)


class FanartTV(RemoteArtSource):
    """Art from fanart.tv requested using their API"""
    NAME = "fanart.tv"
    API_URL = 'https://webservice.fanart.tv/v3/'
    API_ALBUMS = API_URL + 'music/albums/'
    PROJECT_KEY = '61a7d0ab4e67162b7a0c7c35915cd48e'

    def __init__(self, *args, **kwargs):
        super().__init__(*args, **kwargs)
        self.client_key = self._config['fanarttv_key'].get()

    @staticmethod
    def add_default_config(config):
        config.add({
            'fanarttv_key': None,
        })
        config['fanarttv_key'].redact = True

    def get(self, album, plugin, paths):
        if not album.mb_releasegroupid:
            return

        try:
            response = self.request(
                self.API_ALBUMS + album.mb_releasegroupid,
                headers={'api-key': self.PROJECT_KEY,
                         'client-key': self.client_key})
        except requests.RequestException:
            self._log.debug('fanart.tv: error receiving response')
            return

        try:
            data = response.json()
        except ValueError:
            self._log.debug('fanart.tv: error loading response: {}',
                            response.text)
            return

        if 'status' in data and data['status'] == 'error':
            if 'not found' in data['error message'].lower():
                self._log.debug('fanart.tv: no image found')
            elif 'api key' in data['error message'].lower():
                self._log.warning('fanart.tv: Invalid API key given, please '
                                  'enter a valid one in your config file.')
            else:
                self._log.debug('fanart.tv: error on request: {}',
                                data['error message'])
            return

        matches = []
        # can there be more than one releasegroupid per response?
        for mbid, art in data.get('albums', {}).items():
            # there might be more art referenced, e.g. cdart, and an albumcover
            # might not be present, even if the request was successful
            if album.mb_releasegroupid == mbid and 'albumcover' in art:
                matches.extend(art['albumcover'])
            # can this actually occur?
            else:
                self._log.debug('fanart.tv: unexpected mb_releasegroupid in '
                                'response!')

        matches.sort(key=lambda x: x['likes'], reverse=True)
        for item in matches:
            # fanart.tv has a strict size requirement for album art to be
            # uploaded
            yield self._candidate(url=item['url'],
                                  match=Candidate.MATCH_EXACT,
                                  size=(1000, 1000))


class ITunesStore(RemoteArtSource):
    NAME = "iTunes Store"
    API_URL = 'https://itunes.apple.com/search'

    def get(self, album, plugin, paths):
        """Return art URL from iTunes Store given an album title.
        """
        if not (album.albumartist and album.album):
            return

        payload = {
            'term': album.albumartist + ' ' + album.album,
            'entity': 'album',
            'media': 'music',
            'limit': 200
        }
        try:
            r = self.request(self.API_URL, params=payload)
            r.raise_for_status()
        except requests.RequestException as e:
            self._log.debug('iTunes search failed: {0}', e)
            return

        try:
            candidates = r.json()['results']
        except ValueError as e:
            self._log.debug('Could not decode json response: {0}', e)
            return
        except KeyError as e:
            self._log.debug('{} not found in json. Fields are {} ',
                            e,
                            list(r.json().keys()))
            return

        if not candidates:
            self._log.debug('iTunes search for {!r} got no results',
                            payload['term'])
            return

        if self._config['high_resolution']:
            image_suffix = '100000x100000-999'
        else:
            image_suffix = '1200x1200bb'

        for c in candidates:
            try:
                if (c['artistName'] == album.albumartist
                        and c['collectionName'] == album.album):
                    art_url = c['artworkUrl100']
                    art_url = art_url.replace('100x100bb',
                                              image_suffix)
                    yield self._candidate(url=art_url,
                                          match=Candidate.MATCH_EXACT)
            except KeyError as e:
                self._log.debug('Malformed itunes candidate: {} not found in {}',  # NOQA E501
                                e,
                                list(c.keys()))

        try:
            fallback_art_url = candidates[0]['artworkUrl100']
            fallback_art_url = fallback_art_url.replace('100x100bb',
                                                        image_suffix)
            yield self._candidate(url=fallback_art_url,
                                  match=Candidate.MATCH_FALLBACK)
        except KeyError as e:
            self._log.debug('Malformed itunes candidate: {} not found in {}',
                            e,
                            list(c.keys()))


class Wikipedia(RemoteArtSource):
    NAME = "Wikipedia (queried through DBpedia)"
    DBPEDIA_URL = 'https://dbpedia.org/sparql'
    WIKIPEDIA_URL = 'https://en.wikipedia.org/w/api.php'
    SPARQL_QUERY = '''PREFIX rdf: <http://www.w3.org/1999/02/22-rdf-syntax-ns#>
                 PREFIX dbpprop: <http://dbpedia.org/property/>
                 PREFIX owl: <http://dbpedia.org/ontology/>
                 PREFIX rdfs: <http://www.w3.org/2000/01/rdf-schema#>
                 PREFIX foaf: <http://xmlns.com/foaf/0.1/>

                 SELECT DISTINCT ?pageId ?coverFilename WHERE {{
                   ?subject owl:wikiPageID ?pageId .
                   ?subject dbpprop:name ?name .
                   ?subject rdfs:label ?label .
                   {{ ?subject dbpprop:artist ?artist }}
                     UNION
                   {{ ?subject owl:artist ?artist }}
                   {{ ?artist foaf:name "{artist}"@en }}
                     UNION
                   {{ ?artist dbpprop:name "{artist}"@en }}
                   ?subject rdf:type <http://dbpedia.org/ontology/Album> .
                   ?subject dbpprop:cover ?coverFilename .
                   FILTER ( regex(?name, "{album}", "i") )
                  }}
                 Limit 1'''

    def get(self, album, plugin, paths):
        if not (album.albumartist and album.album):
            return

        # Find the name of the cover art filename on DBpedia
        cover_filename, page_id = None, None

        try:
            dbpedia_response = self.request(
                self.DBPEDIA_URL,
                params={
                    'format': 'application/sparql-results+json',
                    'timeout': 2500,
                    'query': self.SPARQL_QUERY.format(
                        artist=album.albumartist.title(), album=album.album)
                },
                headers={'content-type': 'application/json'},
            )
        except requests.RequestException:
            self._log.debug('dbpedia: error receiving response')
            return

        try:
            data = dbpedia_response.json()
            results = data['results']['bindings']
            if results:
                cover_filename = 'File:' + results[0]['coverFilename']['value']
                page_id = results[0]['pageId']['value']
            else:
                self._log.debug('wikipedia: album not found on dbpedia')
        except (ValueError, KeyError, IndexError):
            self._log.debug('wikipedia: error scraping dbpedia response: {}',
                            dbpedia_response.text)

        # Ensure we have a filename before attempting to query wikipedia
        if not (cover_filename and page_id):
            return

        # DBPedia sometimes provides an incomplete cover_filename, indicated
        # by the filename having a space before the extension, e.g., 'foo .bar'
        # An additional Wikipedia call can help to find the real filename.
        # This may be removed once the DBPedia issue is resolved, see:
        # https://github.com/dbpedia/extraction-framework/issues/396
        if ' .' in cover_filename and \
           '.' not in cover_filename.split(' .')[-1]:
            self._log.debug(
                'wikipedia: dbpedia provided incomplete cover_filename'
            )
            lpart, rpart = cover_filename.rsplit(' .', 1)

            # Query all the images in the page
            try:
                wikipedia_response = self.request(
                    self.WIKIPEDIA_URL,
                    params={
                        'format': 'json',
                        'action': 'query',
                        'continue': '',
                        'prop': 'images',
                        'pageids': page_id,
                    },
                    headers={'content-type': 'application/json'},
                )
            except requests.RequestException:
                self._log.debug('wikipedia: error receiving response')
                return

            # Try to see if one of the images on the pages matches our
            # incomplete cover_filename
            try:
                data = wikipedia_response.json()
                results = data['query']['pages'][page_id]['images']
                for result in results:
                    if re.match(re.escape(lpart) + r'.*?\.' + re.escape(rpart),
                                result['title']):
                        cover_filename = result['title']
                        break
            except (ValueError, KeyError):
                self._log.debug(
                    'wikipedia: failed to retrieve a cover_filename'
                )
                return

        # Find the absolute url of the cover art on Wikipedia
        try:
            wikipedia_response = self.request(
                self.WIKIPEDIA_URL,
                params={
                    'format': 'json',
                    'action': 'query',
                    'continue': '',
                    'prop': 'imageinfo',
                    'iiprop': 'url',
                    'titles': cover_filename.encode('utf-8'),
                },
                headers={'content-type': 'application/json'},
            )
        except requests.RequestException:
            self._log.debug('wikipedia: error receiving response')
            return

        try:
            data = wikipedia_response.json()
            results = data['query']['pages']
            for _, result in results.items():
                image_url = result['imageinfo'][0]['url']
                yield self._candidate(url=image_url,
                                      match=Candidate.MATCH_EXACT)
        except (ValueError, KeyError, IndexError):
            self._log.debug('wikipedia: error scraping imageinfo')
            return


class FileSystem(LocalArtSource):
    NAME = "Filesystem"

    @staticmethod
    def filename_priority(filename, cover_names):
        """Sort order for image names.

        Return indexes of cover names found in the image filename. This
        means that images with lower-numbered and more keywords will have
        higher priority.
        """
        return [idx for (idx, x) in enumerate(cover_names) if x in filename]

    def get(self, album, plugin, paths):
        """Look for album art files in the specified directories.
        """
        if not paths:
            return
        cover_names = list(map(util.bytestring_path, plugin.cover_names))
        cover_names_str = b'|'.join(cover_names)
        cover_pat = br''.join([br"(\b|_)(", cover_names_str, br")(\b|_)"])

        for path in paths:
            if not os.path.isdir(syspath(path)):
                continue

            # Find all files that look like images in the directory.
            images = []
            ignore = config['ignore'].as_str_seq()
            ignore_hidden = config['ignore_hidden'].get(bool)
            for _, _, files in sorted_walk(path, ignore=ignore,
                                           ignore_hidden=ignore_hidden):
                for fn in files:
                    fn = bytestring_path(fn)
                    for ext in IMAGE_EXTENSIONS:
                        if fn.lower().endswith(b'.' + ext) and \
                           os.path.isfile(syspath(os.path.join(path, fn))):
                            images.append(fn)

            # Look for "preferred" filenames.
            images = sorted(images,
                            key=lambda x:
                                self.filename_priority(x, cover_names))
            remaining = []
            for fn in images:
                if re.search(cover_pat, os.path.splitext(fn)[0], re.I):
                    self._log.debug('using well-named art file {0}',
                                    util.displayable_path(fn))
                    yield self._candidate(path=os.path.join(path, fn),
                                          match=Candidate.MATCH_EXACT)
                else:
                    remaining.append(fn)

            # Fall back to any image in the folder.
            if remaining and not plugin.cautious:
                self._log.debug('using fallback art file {0}',
                                util.displayable_path(remaining[0]))
                yield self._candidate(path=os.path.join(path, remaining[0]),
                                      match=Candidate.MATCH_FALLBACK)


class LastFM(RemoteArtSource):
    NAME = "Last.fm"

    # Sizes in priority order.
    SIZES = OrderedDict([
        ('mega', (300, 300)),
        ('extralarge', (300, 300)),
        ('large', (174, 174)),
        ('medium', (64, 64)),
        ('small', (34, 34)),
    ])

    API_URL = 'https://ws.audioscrobbler.com/2.0'

    def __init__(self, *args, **kwargs):
        super().__init__(*args, **kwargs)
        self.key = self._config['lastfm_key'].get(),

    @staticmethod
    def add_default_config(config):
        config.add({
            'lastfm_key': None,
        })
        config['lastfm_key'].redact = True

    @classmethod
    def available(cls, log, config):
        has_key = bool(config['lastfm_key'].get())
        if not has_key:
            log.debug("lastfm: Disabling art source due to missing key")
        return has_key

    def get(self, album, plugin, paths):
        if not album.mb_albumid:
            return

        try:
            response = self.request(self.API_URL, params={
                'method': 'album.getinfo',
                'api_key': self.key,
                'mbid': album.mb_albumid,
                'format': 'json',
            })
        except requests.RequestException:
            self._log.debug('lastfm: error receiving response')
            return

        try:
            data = response.json()

            if 'error' in data:
                if data['error'] == 6:
                    self._log.debug('lastfm: no results for {}',
                                    album.mb_albumid)
                else:
                    self._log.error(
                        'lastfm: failed to get album info: {} ({})',
                        data['message'], data['error'])
            else:
                images = {image['size']: image['#text']
                          for image in data['album']['image']}

                # Provide candidates in order of size.
                for size in self.SIZES.keys():
                    if size in images:
                        yield self._candidate(url=images[size],
                                              size=self.SIZES[size])
        except ValueError:
            self._log.debug('lastfm: error loading response: {}'
                            .format(response.text))
            return


class Spotify(RemoteArtSource):
    NAME = "Spotify"

    SPOTIFY_ALBUM_URL = 'https://open.spotify.com/album/'

    @classmethod
    def available(cls, log, config):
        if not HAS_BEAUTIFUL_SOUP:
            log.debug('To use Spotify as an album art source, '
                      'you must install the beautifulsoup4 module. See '
                      'the documentation for further details.')
        return HAS_BEAUTIFUL_SOUP

    def get(self, album, plugin, paths):
        if not len(album.mb_albumid) == 22:
            self._log.debug("Invalid Spotify album_id: {}", album.mb_albumid)
            return
        url = self.SPOTIFY_ALBUM_URL + album.mb_albumid
        try:
            response = requests.get(url)
            response.raise_for_status()
        except requests.RequestException as e:
            self._log.debug("Error: " + str(e))
            return
        try:
            html = response.text
            soup = BeautifulSoup(html, 'html.parser')
            image_url = soup.find('meta',
                                  attrs={'property': 'og:image'})['content']
            yield self._candidate(url=image_url,
                                  match=Candidate.MATCH_EXACT)
        except ValueError:
            self._log.debug('Spotify: error loading response: {}'
                            .format(response.text))
            return


class CoverArtUrl(RemoteArtSource):
    NAME = "Cover Art URL"

    def get(self, album, plugin, paths):
        image_url = None
        try:
            image_url = album.items().get().cover_art_url
        except AttributeError:
            self._log.debug('Cover art URL not found for {0}', album)
            return
        if image_url:
            yield self._candidate(url=image_url, match=Candidate.MATCH_EXACT)
        else:
            self._log.debug('Cover art URL not found for {0}', album)
            return


# Try each source in turn.

<<<<<<< HEAD
SOURCES_ALL = ['filesystem', 'coverart', 'itunes', 'amazon', 'albumart',
               'spotify', 'wikipedia', 'google', 'fanarttv', 'lastfm', 'cover_art_url']

=======
>>>>>>> 0753f47e
ART_SOURCES = {
    'filesystem': FileSystem,
    'coverart': CoverArtArchive,
    'itunes': ITunesStore,
    'albumart': AlbumArtOrg,
    'amazon': Amazon,
    'wikipedia': Wikipedia,
    'google': GoogleImages,
    'fanarttv': FanartTV,
    'lastfm': LastFM,
    'spotify': Spotify,
    'cover_art_url': CoverArtUrl,
}
SOURCE_NAMES = {v: k for k, v in ART_SOURCES.items()}

# PLUGIN LOGIC ###############################################################


class FetchArtPlugin(plugins.BeetsPlugin, RequestMixin):
    PAT_PX = r"(0|[1-9][0-9]*)px"
    PAT_PERCENT = r"(100(\.00?)?|[1-9]?[0-9](\.[0-9]{1,2})?)%"

    def __init__(self):
        super().__init__()

        # Holds candidates corresponding to downloaded images between
        # fetching them and placing them in the filesystem.
        self.art_candidates = {}

        self.config.add({
            'auto': True,
            'minwidth': 0,
            'maxwidth': 0,
            'quality': 0,
            'max_filesize': 0,
            'enforce_ratio': False,
            'cautious': False,
            'cover_names': ['cover', 'front', 'art', 'album', 'folder'],
<<<<<<< HEAD
            'sources': ['filesystem', 'coverart', 'itunes', 'amazon',
                        'albumart', 'cover_art_url'],
            'google_key': None,
            'google_engine': '001442825323518660753:hrh5ch1gjzm',
            'fanarttv_key': None,
            'lastfm_key': None,
=======
            'sources': ['filesystem',
                        'coverart', 'itunes', 'amazon', 'albumart'],
>>>>>>> 0753f47e
            'store_source': False,
            'high_resolution': False,
            'deinterlace': False,
            'cover_format': None,
        })
        for source in ART_SOURCES.values():
            source.add_default_config(self.config)

        self.minwidth = self.config['minwidth'].get(int)
        self.maxwidth = self.config['maxwidth'].get(int)
        self.max_filesize = self.config['max_filesize'].get(int)
        self.quality = self.config['quality'].get(int)

        # allow both pixel and percentage-based margin specifications
        self.enforce_ratio = self.config['enforce_ratio'].get(
            confuse.OneOf([bool,
                           confuse.String(pattern=self.PAT_PX),
                           confuse.String(pattern=self.PAT_PERCENT)]))
        self.margin_px = None
        self.margin_percent = None
        self.deinterlace = self.config['deinterlace'].get(bool)
        if type(self.enforce_ratio) is str:
            if self.enforce_ratio[-1] == '%':
                self.margin_percent = float(self.enforce_ratio[:-1]) / 100
            elif self.enforce_ratio[-2:] == 'px':
                self.margin_px = int(self.enforce_ratio[:-2])
            else:
                # shouldn't happen
                raise confuse.ConfigValueError()
            self.enforce_ratio = True

        cover_names = self.config['cover_names'].as_str_seq()
        self.cover_names = list(map(util.bytestring_path, cover_names))
        self.cautious = self.config['cautious'].get(bool)
        self.store_source = self.config['store_source'].get(bool)

        self.src_removed = (config['import']['delete'].get(bool) or
                            config['import']['move'].get(bool))

        self.cover_format = self.config['cover_format'].get(
            confuse.Optional(str)
        )

        if self.config['auto']:
            # Enable two import hooks when fetching is enabled.
            self.import_stages = [self.fetch_art]
            self.register_listener('import_task_files', self.assign_art)

        available_sources = [(s_name, c)
                             for (s_name, s_cls) in ART_SOURCES.items()
                             if s_cls.available(self._log, self.config)
                             for c in s_cls.VALID_MATCHING_CRITERIA]
        sources = plugins.sanitize_pairs(
            self.config['sources'].as_pairs(default_value='*'),
            available_sources)

        if 'remote_priority' in self.config:
            self._log.warning(
                'The `fetch_art.remote_priority` configuration option has '
                'been deprecated. Instead, place `filesystem` at the end of '
                'your `sources` list.')
            if self.config['remote_priority'].get(bool):
                fs = []
                others = []
                for s, c in sources:
                    if s == 'filesystem':
                        fs.append((s, c))
                    else:
                        others.append((s, c))
                sources = others + fs

        self.sources = [ART_SOURCES[s](self._log, self.config, match_by=[c])
                        for s, c in sources]

    # Asynchronous; after music is added to the library.
    def fetch_art(self, session, task):
        """Find art for the album being imported."""
        if task.is_album:  # Only fetch art for full albums.
            if task.album.artpath and os.path.isfile(task.album.artpath):
                # Album already has art (probably a re-import); skip it.
                return
            if task.choice_flag == importer.action.ASIS:
                # For as-is imports, don't search Web sources for art.
                local = True
            elif task.choice_flag in (importer.action.APPLY,
                                      importer.action.RETAG):
                # Search everywhere for art.
                local = False
            else:
                # For any other choices (e.g., TRACKS), do nothing.
                return

            candidate = self.art_for_album(task.album, task.paths, local)

            if candidate:
                self.art_candidates[task] = candidate

    def _set_art(self, album, candidate, delete=False):
        album.set_art(candidate.path, delete)
        if self.store_source:
            # store the source of the chosen artwork in a flexible field
            self._log.debug(
                "Storing art_source for {0.albumartist} - {0.album}",
                album)
            album.art_source = SOURCE_NAMES[type(candidate.source)]
        album.store()

    # Synchronous; after music files are put in place.
    def assign_art(self, session, task):
        """Place the discovered art in the filesystem."""
        if task in self.art_candidates:
            candidate = self.art_candidates.pop(task)

            self._set_art(task.album, candidate, not self.src_removed)

            if self.src_removed:
                task.prune(candidate.path)

    # Manual album art fetching.
    def commands(self):
        cmd = ui.Subcommand('fetchart', help='download album art')
        cmd.parser.add_option(
            '-f', '--force', dest='force',
            action='store_true', default=False,
            help='re-download art when already present'
        )
        cmd.parser.add_option(
            '-q', '--quiet', dest='quiet',
            action='store_true', default=False,
            help='quiet mode: do not output albums that already have artwork'
        )

        def func(lib, opts, args):
            self.batch_fetch_art(lib, lib.albums(ui.decargs(args)), opts.force,
                                 opts.quiet)
        cmd.func = func
        return [cmd]

    # Utilities converted from functions to methods on logging overhaul

    def art_for_album(self, album, paths, local_only=False):
        """Given an Album object, returns a path to downloaded art for the
        album (or None if no art is found). If `maxwidth`, then images are
        resized to this maximum pixel size. If `quality` then resized images
        are saved at the specified quality level. If `local_only`, then only
        local image files from the filesystem are returned; no network
        requests are made.
        """
        out = None

        for source in self.sources:
            if source.IS_LOCAL or not local_only:
                self._log.debug(
                    'trying source {0} for album {1.albumartist} - {1.album}',
                    SOURCE_NAMES[type(source)],
                    album,
                )
                # URLs might be invalid at this point, or the image may not
                # fulfill the requirements
                for candidate in source.get(album, self, paths):
                    source.fetch_image(candidate, self)
                    if candidate.validate(self):
                        out = candidate
                        self._log.debug(
                            'using {0.LOC_STR} image {1}'.format(
                                source, util.displayable_path(out.path)))
                        break
                    # Remove temporary files for invalid candidates.
                    source.cleanup(candidate)
                if out:
                    break

        if out:
            out.resize(self)

        return out

    def batch_fetch_art(self, lib, albums, force, quiet):
        """Fetch album art for each of the albums. This implements the manual
        fetchart CLI command.
        """
        for album in albums:
            if album.artpath and not force and os.path.isfile(album.artpath):
                if not quiet:
                    message = ui.colorize('text_highlight_minor',
                                          'has album art')
                    self._log.info('{0}: {1}', album, message)
            else:
                # In ordinary invocations, look for images on the
                # filesystem. When forcing, however, always go to the Web
                # sources.
                local_paths = None if force else [album.path]

                candidate = self.art_for_album(album, local_paths)
                if candidate:
                    self._set_art(album, candidate)
                    message = ui.colorize('text_success', 'found album art')
                else:
                    message = ui.colorize('text_error', 'no art found')
                self._log.info('{0}: {1}', album, message)<|MERGE_RESOLUTION|>--- conflicted
+++ resolved
@@ -998,12 +998,6 @@
 
 # Try each source in turn.
 
-<<<<<<< HEAD
-SOURCES_ALL = ['filesystem', 'coverart', 'itunes', 'amazon', 'albumart',
-               'spotify', 'wikipedia', 'google', 'fanarttv', 'lastfm', 'cover_art_url']
-
-=======
->>>>>>> 0753f47e
 ART_SOURCES = {
     'filesystem': FileSystem,
     'coverart': CoverArtArchive,
@@ -1042,17 +1036,8 @@
             'enforce_ratio': False,
             'cautious': False,
             'cover_names': ['cover', 'front', 'art', 'album', 'folder'],
-<<<<<<< HEAD
             'sources': ['filesystem', 'coverart', 'itunes', 'amazon',
                         'albumart', 'cover_art_url'],
-            'google_key': None,
-            'google_engine': '001442825323518660753:hrh5ch1gjzm',
-            'fanarttv_key': None,
-            'lastfm_key': None,
-=======
-            'sources': ['filesystem',
-                        'coverart', 'itunes', 'amazon', 'albumart'],
->>>>>>> 0753f47e
             'store_source': False,
             'high_resolution': False,
             'deinterlace': False,
